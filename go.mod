module github.com/bytedance/vArmor

go 1.22.0

require (
	github.com/cenkalti/backoff v2.2.1+incompatible
	github.com/cilium/ebpf v0.16.0
	github.com/containerd/containerd v1.7.5
	github.com/containerd/typeurl/v2 v2.1.1
	github.com/dlclark/regexp2 v1.9.0
	github.com/gin-gonic/gin v1.9.1
	github.com/go-logr/logr v1.4.2
	github.com/hashicorp/go-version v1.6.0
	github.com/julienschmidt/httprouter v1.3.0
	github.com/kyverno/kyverno v1.7.4
	github.com/opencontainers/runtime-spec v1.1.0
	github.com/pkg/errors v0.9.1
	github.com/prometheus/client_golang v1.20.3
	github.com/seccomp/libseccomp-golang v0.10.0
<<<<<<< HEAD
	go.opentelemetry.io/otel v1.30.0
	go.opentelemetry.io/otel/exporters/prometheus v0.52.0
	go.opentelemetry.io/otel/metric v1.30.0
	go.opentelemetry.io/otel/sdk/metric v1.30.0
	golang.org/x/sys v0.25.0
=======
	golang.org/x/sys v0.26.0
>>>>>>> 02d0ed41
	google.golang.org/grpc v1.58.3
	gopkg.in/yaml.v3 v3.0.1
	gotest.tools v2.2.0+incompatible
	k8s.io/api v0.30.3
	k8s.io/apimachinery v0.31.1
	k8s.io/client-go v0.30.3
	k8s.io/cri-api v0.30.3
	k8s.io/klog/v2 v2.130.1
	sigs.k8s.io/controller-runtime v0.14.5
)

require (
	github.com/AdaLogics/go-fuzz-headers v0.0.0-20230811130428-ced1acdcaa24 // indirect
	github.com/AdamKorcz/go-118-fuzz-build v0.0.0-20230306123547-8075edf89bb0 // indirect
	github.com/Microsoft/go-winio v0.6.1 // indirect
	github.com/Microsoft/hcsshim v0.10.0-rc.8 // indirect
	github.com/beorn7/perks v1.0.1 // indirect
	github.com/bytedance/sonic v1.9.1 // indirect
	github.com/cespare/xxhash/v2 v2.3.0 // indirect
	github.com/chenzhuoyu/base64x v0.0.0-20221115062448-fe3a3abad311 // indirect
	github.com/containerd/cgroups v1.1.0 // indirect
	github.com/containerd/continuity v0.4.2 // indirect
	github.com/containerd/fifo v1.1.0 // indirect
	github.com/containerd/ttrpc v1.2.2 // indirect
	github.com/davecgh/go-spew v1.1.2-0.20180830191138-d8f796af33cc // indirect
	github.com/docker/go-events v0.0.0-20190806004212-e31b211e4f1c // indirect
	github.com/emicklei/go-restful/v3 v3.11.0 // indirect
	github.com/evanphx/json-patch v4.12.0+incompatible // indirect
	github.com/fxamacker/cbor/v2 v2.7.0 // indirect
	github.com/gabriel-vasile/mimetype v1.4.2 // indirect
	github.com/gin-contrib/sse v0.1.0 // indirect
	github.com/go-logr/stdr v1.2.2 // indirect
	github.com/go-openapi/jsonpointer v0.19.6 // indirect
	github.com/go-openapi/jsonreference v0.20.2 // indirect
	github.com/go-openapi/swag v0.22.4 // indirect
	github.com/go-playground/locales v0.14.1 // indirect
	github.com/go-playground/universal-translator v0.18.1 // indirect
	github.com/go-playground/validator/v10 v10.14.0 // indirect
	github.com/goccy/go-json v0.10.2 // indirect
	github.com/gogo/protobuf v1.3.2 // indirect
	github.com/golang/groupcache v0.0.0-20210331224755-41bb18bfe9da // indirect
	github.com/golang/protobuf v1.5.4 // indirect
	github.com/google/gnostic-models v0.6.8 // indirect
	github.com/google/go-cmp v0.6.0 // indirect
	github.com/google/gofuzz v1.2.0 // indirect
	github.com/google/uuid v1.6.0 // indirect
	github.com/imdario/mergo v0.3.13 // indirect
	github.com/josharian/intern v1.0.0 // indirect
	github.com/json-iterator/go v1.1.12 // indirect
	github.com/klauspost/compress v1.17.9 // indirect
	github.com/klauspost/cpuid/v2 v2.2.4 // indirect
	github.com/leodido/go-urn v1.2.4 // indirect
	github.com/mailru/easyjson v0.7.7 // indirect
	github.com/mattn/go-isatty v0.0.19 // indirect
	github.com/moby/locker v1.0.1 // indirect
	github.com/moby/sys/mountinfo v0.6.2 // indirect
	github.com/moby/sys/sequential v0.5.0 // indirect
	github.com/moby/sys/signal v0.7.0 // indirect
	github.com/modern-go/concurrent v0.0.0-20180306012644-bacd9c7ef1dd // indirect
	github.com/modern-go/reflect2 v1.0.2 // indirect
	github.com/munnerz/goautoneg v0.0.0-20191010083416-a7dc8b61c822 // indirect
	github.com/onsi/gomega v1.33.1 // indirect
	github.com/opencontainers/go-digest v1.0.0 // indirect
	github.com/opencontainers/image-spec v1.1.0-rc2.0.20221005185240-3a7f492d3f1b // indirect
	github.com/opencontainers/runc v1.1.5 // indirect
	github.com/opencontainers/selinux v1.11.0 // indirect
	github.com/pelletier/go-toml/v2 v2.0.8 // indirect
	github.com/prometheus/client_model v0.6.1 // indirect
	github.com/prometheus/common v0.59.1 // indirect
	github.com/prometheus/procfs v0.15.1 // indirect
	github.com/sirupsen/logrus v1.9.0 // indirect
	github.com/spf13/pflag v1.0.5 // indirect
	github.com/twitchyliquid64/golang-asm v0.15.1 // indirect
	github.com/ugorji/go/codec v1.2.11 // indirect
	github.com/x448/float16 v0.8.4 // indirect
	go.opencensus.io v0.24.0 // indirect
	go.opentelemetry.io/otel/sdk v1.30.0 // indirect
	go.opentelemetry.io/otel/trace v1.30.0 // indirect
	golang.org/x/arch v0.3.0 // indirect
<<<<<<< HEAD
	golang.org/x/crypto v0.26.0 // indirect
	golang.org/x/exp v0.0.0-20231214170342-aacd6d4b4611 // indirect
	golang.org/x/mod v0.17.0 // indirect
	golang.org/x/net v0.28.0 // indirect
	golang.org/x/oauth2 v0.22.0 // indirect
	golang.org/x/sync v0.8.0 // indirect
	golang.org/x/term v0.23.0 // indirect
	golang.org/x/text v0.17.0 // indirect
	golang.org/x/time v0.3.0 // indirect
	golang.org/x/tools v0.21.1-0.20240508182429-e35e4ccd0d2d // indirect
=======
	golang.org/x/crypto v0.28.0 // indirect
	golang.org/x/exp v0.0.0-20241009180824-f66d83c29e7c // indirect
	golang.org/x/mod v0.21.0 // indirect
	golang.org/x/net v0.30.0 // indirect
	golang.org/x/oauth2 v0.10.0 // indirect
	golang.org/x/sync v0.8.0 // indirect
	golang.org/x/term v0.25.0 // indirect
	golang.org/x/text v0.19.0 // indirect
	golang.org/x/time v0.3.0 // indirect
	golang.org/x/tools v0.26.0 // indirect
	google.golang.org/appengine v1.6.7 // indirect
>>>>>>> 02d0ed41
	google.golang.org/genproto v0.0.0-20230803162519-f966b187b2e5 // indirect
	google.golang.org/genproto/googleapis/rpc v0.0.0-20230822172742-b8732ec3820d // indirect
	google.golang.org/protobuf v1.34.2 // indirect
	gopkg.in/inf.v0 v0.9.1 // indirect
	gopkg.in/yaml.v2 v2.4.0 // indirect
	k8s.io/kube-openapi v0.0.0-20240228011516-70dd3763d340 // indirect
	k8s.io/utils v0.0.0-20240711033017-18e509b52bc8 // indirect
	sigs.k8s.io/json v0.0.0-20221116044647-bc3834ca7abd // indirect
	sigs.k8s.io/structured-merge-diff/v4 v4.4.1 // indirect
	sigs.k8s.io/yaml v1.4.0 // indirect
)<|MERGE_RESOLUTION|>--- conflicted
+++ resolved
@@ -17,15 +17,11 @@
 	github.com/pkg/errors v0.9.1
 	github.com/prometheus/client_golang v1.20.3
 	github.com/seccomp/libseccomp-golang v0.10.0
-<<<<<<< HEAD
 	go.opentelemetry.io/otel v1.30.0
 	go.opentelemetry.io/otel/exporters/prometheus v0.52.0
 	go.opentelemetry.io/otel/metric v1.30.0
 	go.opentelemetry.io/otel/sdk/metric v1.30.0
-	golang.org/x/sys v0.25.0
-=======
 	golang.org/x/sys v0.26.0
->>>>>>> 02d0ed41
 	google.golang.org/grpc v1.58.3
 	gopkg.in/yaml.v3 v3.0.1
 	gotest.tools v2.2.0+incompatible
@@ -105,30 +101,16 @@
 	go.opentelemetry.io/otel/sdk v1.30.0 // indirect
 	go.opentelemetry.io/otel/trace v1.30.0 // indirect
 	golang.org/x/arch v0.3.0 // indirect
-<<<<<<< HEAD
-	golang.org/x/crypto v0.26.0 // indirect
-	golang.org/x/exp v0.0.0-20231214170342-aacd6d4b4611 // indirect
-	golang.org/x/mod v0.17.0 // indirect
-	golang.org/x/net v0.28.0 // indirect
-	golang.org/x/oauth2 v0.22.0 // indirect
-	golang.org/x/sync v0.8.0 // indirect
-	golang.org/x/term v0.23.0 // indirect
-	golang.org/x/text v0.17.0 // indirect
-	golang.org/x/time v0.3.0 // indirect
-	golang.org/x/tools v0.21.1-0.20240508182429-e35e4ccd0d2d // indirect
-=======
 	golang.org/x/crypto v0.28.0 // indirect
 	golang.org/x/exp v0.0.0-20241009180824-f66d83c29e7c // indirect
 	golang.org/x/mod v0.21.0 // indirect
 	golang.org/x/net v0.30.0 // indirect
-	golang.org/x/oauth2 v0.10.0 // indirect
+	golang.org/x/oauth2 v0.22.0 // indirect
 	golang.org/x/sync v0.8.0 // indirect
 	golang.org/x/term v0.25.0 // indirect
 	golang.org/x/text v0.19.0 // indirect
 	golang.org/x/time v0.3.0 // indirect
 	golang.org/x/tools v0.26.0 // indirect
-	google.golang.org/appengine v1.6.7 // indirect
->>>>>>> 02d0ed41
 	google.golang.org/genproto v0.0.0-20230803162519-f966b187b2e5 // indirect
 	google.golang.org/genproto/googleapis/rpc v0.0.0-20230822172742-b8732ec3820d // indirect
 	google.golang.org/protobuf v1.34.2 // indirect
